from datetime import datetime, timedelta, timezone
from typing import Generic, List, Optional, Type, TypeVar

from bson import Binary
from fastapi import APIRouter, Depends, HTTPException, Path, Query, Response, status
from fastapi_pagination.default import Page as BasePage
from fastapi_pagination.default import Params as BaseParams
from fief_client import FiefUserInfo
from pydantic import BaseModel

from opensensor.collections import (
    CO2,
    PH,
    DeviceMetadata,
    Environment,
    Humidity,
    Lux,
    Moisture,
    Pressure,
    Temperature,
)
from opensensor.db import get_open_sensor_db
from opensensor.users import (
    User,
    auth,
    device_id_is_allowed_for_user,
    get_api_keys_by_device_id,
    get_user_from_fief_user,
    migration_complete,
    reduce_api_keys_to_device_ids,
    validate_environment,
)
from opensensor.utils.units import convert_temperature

T = TypeVar("T", bound=BaseModel)

old_collections = {
    "Temperature": "temp",
    "Humidity": "rh",
    "Pressure": "pressure",
    "Lux": "percent",
    "CO2": "ppm",
    "PH": "pH",
    "Moisture": "readings",
}

new_collections = {
    "Temperature": "temp",
    "Humidity": "rh",
    "Pressure": "pressure",
    "Lux": "lux",
    "CO2": "ppm_CO2",
    "PH": "pH",
    "Moisture": "moisture_readings",
}


class Params(BaseParams):
    size: int = Query(50, ge=1, le=1000, description="Page size")


class Page(BasePage[T], Generic[T]):
    __params_type__ = Params


router = APIRouter()


def _record_data_point_to_ts_collection(
    collection,
    ts_column_name: str,
    device_metadata: DeviceMetadata,
    data_point,
    user: User = None,
):
    metadata = device_metadata.dict()
    metadata.pop("api_key", None)
    if user:
        metadata["user_id"] = Binary.from_uuid(user.fief_user_id)
    if hasattr(data_point, "unit"):
        metadata["unit"] = data_point.unit
    data = {
        "timestamp": datetime.utcnow(),
        "metadata": metadata,
        ts_column_name: str(getattr(data_point, ts_column_name)),
    }
    collection.insert_one(data)


def _record_data_to_ts_collection(
    collection,
    environment: Environment,
    user: User = None,
):
    metadata = environment.device_metadata.dict()
    metadata.pop("api_key", None)
    if user:
        metadata["user_id"] = Binary.from_uuid(user.fief_user_id)

    # Start building the document to insert
    doc_to_insert = {
        "timestamp": datetime.utcnow(),
        "metadata": metadata,
    }

    # Add each data point to the document
    env_dict = environment.dict()
    for column_name, model_instance in env_dict.items():
        if model_instance is not None and column_name != "device_metadata":
            # We go with the current time because time series collections are restricted this way
            model_instance.pop("timestamp", None)

            for key, value in model_instance.items():
                if value is not None:
                    if key == "unit":
                        doc_to_insert[column_name + "_unit"] = value
                    else:
                        doc_to_insert[column_name] = value

    # Insert the document into the collection
    collection.insert_one(doc_to_insert)


def get_collection_name(response_model: Type[T]):
    if hasattr(response_model, "collection_name"):
        return response_model.collection_name()
    return response_model.__name__


def _get_old_project_projection(response_model: Type[T]):
    project_projection = {
        "_id": False,
    }
    for field_name, _ in response_model.__fields__.items():
        if field_name == "timestamp":
            project_projection["timestamp"] = "$timestamp"
        if field_name == "unit":
            project_projection["unit"] = "$metadata.unit"
        else:
            project_projection[field_name] = f"${field_name}"
    return project_projection


def _get_project_projection(response_model: Type[T]):
    old_name = get_collection_name(response_model)
    new_collection_name = new_collections[old_name]
    project_projection = {
        "_id": False,
    }
    for field_name, _ in response_model.__fields__.items():
        if field_name == "timestamp":
            project_projection["timestamp"] = "$timestamp"
        elif field_name == "unit":
            project_projection["unit"] = f"${new_collection_name}_unit"
        else:
            project_projection[field_name] = f"${new_collection_name}"
    return project_projection


def get_uniform_sample_pipeline(
    response_model: Type[T],
    device_ids: List[str],  # Update the type of the device_id parameter to List[str]
    device_name: str,
    start_date: datetime,
    end_date: datetime,
    resolution: int,
    old_collections: bool,
):
    sampling_interval = timedelta(minutes=resolution)
    if start_date is None:
        start_date = datetime.utcnow() - timedelta(days=100)
    if end_date is None:
        end_date = datetime.utcnow()

    match_clause = {
        "timestamp": {"$gte": start_date, "$lte": end_date},
        "metadata.device_id": {
            "$in": device_ids
        },  # Use $in operator for matching any device_id in the list
        "metadata.name": device_name,
    }

    # Determine the $project
    if old_collections:
        project_projection = _get_old_project_projection(response_model)
    else:
        old_name = get_collection_name(response_model)
        new_collection_name = new_collections[old_name]
        project_projection = _get_project_projection(response_model)
        match_clause[new_collection_name] = {"$exists": True}

    # Query a uniform sample of documents within the timestamp range
    pipeline = [
        {"$match": match_clause},
        {
            "$addFields": {
                "group": {
                    "$floor": {
                        "$divide": [
                            {"$subtract": ["$timestamp", start_date]},
                            sampling_interval.total_seconds() * 1000,
                        ]
                    }
                }
            }
        },
        {"$group": {"_id": "$group", "doc": {"$first": "$$ROOT"}}},
        {"$replaceRoot": {"newRoot": "$doc"}},
        {"$project": project_projection},
        {"$sort": {"timestamp": 1}},  # Sort by timestamp in ascending order
        # {"$count": "total"}
    ]
    return pipeline


model_classes = {
    "temp": Temperature,
    "rh": Humidity,
    "pressure": Pressure,
    "lux": Lux,
    "co2": CO2,
    "readings": Moisture,
    "pH": PH,
}
model_class_attributes = {v: k for k, v in model_classes.items()}


def sample_and_paginate_collection(
    response_model: Type[T],
    collection_name: str,
    device_id: str,
    start_date: datetime,
    end_date: datetime,
    resolution: int,
    page: int,
    size: int,
    unit: str,
    old_collections: bool,
):
    api_keys, _ = get_api_keys_by_device_id(device_id)
    device_ids, target_device_name = reduce_api_keys_to_device_ids(api_keys, device_id)
    offset = (page - 1) * size
    pipeline = get_uniform_sample_pipeline(
        response_model,
        device_ids,
        target_device_name,
        start_date,
        end_date,
        resolution,
        old_collections,
    )
    pipeline.extend([{"$skip": offset}, {"$limit": size}])

    db = get_open_sensor_db()
    collection = db[collection_name]
    raw_data = list(collection.aggregate(pipeline))
    # Add UTC offset to timestamp field
    for item in raw_data:
<<<<<<< HEAD
        item_datetime = datetime.fromisoformat(item["timestamp"])
        item["timestamp"] = item_datetime.replace(tzinfo=timezone.utc).isoformat()
    data_field = model_class_attributes[response_model]
=======
        item["timestamp"] = item["timestamp"].replace(tzinfo=timezone.utc).isoformat()
>>>>>>> 9a6aae9b
    model_class = model_classes[data_field]
    data = [model_class(**item) for item in raw_data]
    if data_field == "temp" and unit:
        for item in data:
            convert_temperature(item, unit)
    # Re-run for total page count
    pipeline.append({"$count": "total"})
    data_count = list(collection.aggregate(pipeline))
    total_count = data_count[0]["total"] if data else 0
    return Page(items=data, total=total_count, page=page, size=size)


def create_historical_data_route(entity: Type[T]):
    async def historical_data_route(
        fief_user: Optional[FiefUserInfo] = Depends(auth.current_user(optional=True)),
        device_id: str = Path(
            title="The ID of the device chain for which to retrieve historical data."
        ),
        start_date: datetime | None = None,
        end_date: datetime | None = None,
        resolution: int = 30,
        page: int = Query(1, ge=1, description="Page number (1-indexed)"),
        size: int = Query(50, ge=1, le=1000, description="Page size"),
        unit: str | None = None,
    ) -> Page[T]:
        if not device_id_is_allowed_for_user(device_id, user=fief_user):
            raise HTTPException(
                status_code=403,
                detail=f"User {fief_user} is not authorized to access device {device_id}",
            )

        # TODO - Refactor this after migration to FreeTier complete
        user = get_user_from_fief_user(fief_user)
        if user:
            collection_name = user.collection_name
        else:
            collection_name = "FreeTier"
        migration_finished = migration_complete(collection_name)
        if not migration_finished:
            collection_name = get_collection_name(entity)

        return sample_and_paginate_collection(
            entity,
            collection_name,
            device_id=device_id,
            start_date=start_date,
            end_date=end_date,
            resolution=resolution,
            page=page,
            size=size,
            unit=unit,
            old_collections=not migration_finished,
        )

    return historical_data_route


router.add_api_route(
    "/temp/{device_id}",
    create_historical_data_route(Temperature),
    response_model=Page[Temperature],
    methods=["GET"],
)
router.add_api_route(
    "/humidity/{device_id}",
    create_historical_data_route(Humidity),
    response_model=Page[Humidity],
    methods=["GET"],
)
router.add_api_route(
    "/CO2/{device_id}", create_historical_data_route(CO2), response_model=Page[CO2], methods=["GET"]
)
router.add_api_route(
    "/moisture/{device_id}",
    create_historical_data_route(Moisture),
    response_model=Page[Moisture],
    methods=["GET"],
)
router.add_api_route(
    "/pH/{device_id}",
    create_historical_data_route(PH),
    response_model=Page[PH],
    methods=["GET"],
)


@router.post("/environment/")
async def record_environment(
    environment: Environment,
    user: User = Depends(validate_environment),
):
    db = get_open_sensor_db()

    # TODO - Refactor this after migration to FreeTier complete
    if user:
        collection_name = user.collection_name
    else:
        collection_name = "FreeTier"
    migration_finished = migration_complete(collection_name)
    if migration_finished:
        _record_data_to_ts_collection(db.FreeTier, environment, user)
        return Response(status_code=status.HTTP_201_CREATED)

    # Legacy to be removed once everything converts over to the new collection
    if environment.temp:
        _record_data_point_to_ts_collection(
            db.Temperature, "temp", environment.device_metadata, environment.temp, user
        )
    if environment.rh:
        _record_data_point_to_ts_collection(
            db.Humidity, "rh", environment.device_metadata, environment.rh, user
        )
    if environment.pressure:
        _record_data_point_to_ts_collection(
            db.Pressure, "pressure", environment.device_metadata, environment.pressure, user
        )
    if environment.lux:
        _record_data_point_to_ts_collection(
            db.Lux, "percent", environment.device_metadata, environment.lux, user
        )
    if environment.co2:
        _record_data_point_to_ts_collection(
            db.CO2, "ppm", environment.device_metadata, environment.co2, user
        )
    if environment.moisture:
        _record_data_point_to_ts_collection(
            db.Moisture, "readings", environment.device_metadata, environment.moisture, user
        )
    if environment.pH:
        _record_data_point_to_ts_collection(
            db.pH, "pH", environment.device_metadata, environment.pH, user
        )

    return Response(status_code=status.HTTP_201_CREATED)<|MERGE_RESOLUTION|>--- conflicted
+++ resolved
@@ -256,13 +256,8 @@
     raw_data = list(collection.aggregate(pipeline))
     # Add UTC offset to timestamp field
     for item in raw_data:
-<<<<<<< HEAD
-        item_datetime = datetime.fromisoformat(item["timestamp"])
-        item["timestamp"] = item_datetime.replace(tzinfo=timezone.utc).isoformat()
+        item["timestamp"] = item["timestamp"].replace(tzinfo=timezone.utc).isoformat()
     data_field = model_class_attributes[response_model]
-=======
-        item["timestamp"] = item["timestamp"].replace(tzinfo=timezone.utc).isoformat()
->>>>>>> 9a6aae9b
     model_class = model_classes[data_field]
     data = [model_class(**item) for item in raw_data]
     if data_field == "temp" and unit:
